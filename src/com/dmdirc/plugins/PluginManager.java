/*
 * Copyright (c) 2006-2015 DMDirc Developers
 *
 * Permission is hereby granted, free of charge, to any person obtaining a copy
 * of this software and associated documentation files (the "Software"), to deal
 * in the Software without restriction, including without limitation the rights
 * to use, copy, modify, merge, publish, distribute, sublicense, and/or sell
 * copies of the Software, and to permit persons to whom the Software is
 * furnished to do so, subject to the following conditions:
 *
 * The above copyright notice and this permission notice shall be included in
 * all copies or substantial portions of the Software.
 *
 * THE SOFTWARE IS PROVIDED "AS IS", WITHOUT WARRANTY OF ANY KIND, EXPRESS OR
 * IMPLIED, INCLUDING BUT NOT LIMITED TO THE WARRANTIES OF MERCHANTABILITY,
 * FITNESS FOR A PARTICULAR PURPOSE AND NONINFRINGEMENT. IN NO EVENT SHALL THE
 * AUTHORS OR COPYRIGHT HOLDERS BE LIABLE FOR ANY CLAIM, DAMAGES OR OTHER
 * LIABILITY, WHETHER IN AN ACTION OF CONTRACT, TORT OR OTHERWISE, ARISING FROM,
 * OUT OF OR IN CONNECTION WITH THE SOFTWARE OR THE USE OR OTHER DEALINGS IN THE
 * SOFTWARE.
 */

package com.dmdirc.plugins;

import com.dmdirc.DMDircMBassador;
<<<<<<< HEAD
import com.dmdirc.events.ClientPrefsClosedEvent;
=======
import com.dmdirc.events.AppErrorEvent;
import com.dmdirc.events.ClientPrefsOpenedEvent;
>>>>>>> c89eb0c5
import com.dmdirc.events.PluginRefreshEvent;
import com.dmdirc.events.UserErrorEvent;
import com.dmdirc.interfaces.config.IdentityController;
import com.dmdirc.logger.ErrorLevel;
import com.dmdirc.updater.components.PluginComponent;
import com.dmdirc.updater.manager.UpdateManager;
import com.dmdirc.util.collections.MapList;

import java.io.File;
import java.net.MalformedURLException;
import java.net.URL;
import java.nio.file.Paths;
import java.util.ArrayList;
import java.util.Arrays;
import java.util.Collection;
import java.util.Deque;
import java.util.HashMap;
import java.util.HashSet;
import java.util.LinkedList;
import java.util.List;
import java.util.Map;

import javax.inject.Provider;

import dagger.ObjectGraph;
import net.engio.mbassy.listener.Handler;

/**
 * Searches for and manages plugins and services.
 */
public class PluginManager {

    /** List of known plugins' file names to their corresponding {@link PluginInfo} objects. */
    private final Map<String, PluginInfo> knownPlugins = new HashMap<>();
    /** Set of known plugins' metadata. */
    private final Collection<PluginMetaData> plugins = new HashSet<>();
    /** Directory where plugins are stored. */
    private final String directory;
    /** The identity controller to use to find configuration options. */
    private final IdentityController identityController;
    /** The update manager to inform about plugins. */
    private final UpdateManager updateManager;
    /** A provider of initialisers for plugin injectors. */
    private final Provider<PluginInjectorInitialiser> initialiserProvider;
    /** Global ClassLoader used by plugins from this manager. */
    private final GlobalClassLoader globalClassLoader;
    /** The graph to pass to plugins for DI purposes. */
    private final ObjectGraph objectGraph;
    /** Event bus to pass to plugin info for plugin loaded events. */
    private final DMDircMBassador eventBus;
    /** The service manager to use. */
    private final ServiceManager serviceManager;

    /**
     * Creates a new instance of PluginManager.
     *
     * @param eventBus            The event bus to subscribe to events on
     * @param identityController  The identity controller to use for configuration options.
     * @param updateManager       The update manager to inform about plugins.
     * @param initialiserProvider A provider of initialisers for plugin injectors.
     * @param objectGraph         The graph to pass to plugins for DI purposes.
     * @param directory           The directory to load plugins from.
     */
    public PluginManager(
            final DMDircMBassador eventBus,
            final ServiceManager serviceManager,
            final IdentityController identityController,
            final UpdateManager updateManager,
            final Provider<PluginInjectorInitialiser> initialiserProvider,
            final ObjectGraph objectGraph,
            final String directory) {
        this.identityController = identityController;
        this.serviceManager = serviceManager;
        this.updateManager = updateManager;
        this.initialiserProvider = initialiserProvider;
        this.directory = directory;
        this.globalClassLoader = new GlobalClassLoader(this);
        this.objectGraph = objectGraph;
        this.eventBus = eventBus;

        eventBus.subscribe(this);
    }

    /**
     * Get the global class loader in use for this plugin manager.
     *
     * @return Global Class Loader
     */
    public GlobalClassLoader getGlobalClassLoader() {
        return globalClassLoader;
    }

    /**
     * Autoloads plugins.
     */
    public void doAutoLoad() {
        for (String plugin : identityController.getGlobalConfiguration().getOptionList("plugins",
                "autoload")) {
            plugin = plugin.trim();
            if (!plugin.isEmpty() && plugin.charAt(0) != '#' && getPluginInfo(plugin) != null) {
                getPluginInfo(plugin).loadPlugin();
            }
        }
    }

    /**
     * Tests and adds the specified plugin to the known plugins list. Plugins will only be added if:
     * <ul><li>The file exists,<li>No other plugin with the same name is known,<li>All requirements
     * are met for the plugin,
     * <li>The plugin has a valid config file that can be read</ul>.
     *
     * @param filename Filename of Plugin jar
     *
     * @return True if the plugin is in the known plugins list (either before this invocation or as
     *         a result of it), false if it was not added for one of the reasons outlined above.
     */
    public boolean addPlugin(final String filename) {
        if (knownPlugins.containsKey(filename.toLowerCase())) {
            return true;
        }

        if (!new File(directory, filename).exists()) {
            eventBus.publish(new UserErrorEvent(ErrorLevel.MEDIUM, null,
                    "Error loading plugin " + filename + ": File does not exist", ""));
            return false;
        }

        try {
            final PluginMetaData metadata = new PluginMetaData(this,
                    new URL("jar:file:" + directory + filename
                            + "!/META-INF/plugin.config"),
                    Paths.get(directory, filename));
            metadata.load();
            final PluginInfo pluginInfo = new PluginInfo(this, serviceManager, directory, metadata,
                    initialiserProvider, eventBus,
                    identityController, objectGraph);
            final PluginInfo existing = getPluginInfoByName(metadata.getName());
            if (existing != null) {
                eventBus.publish(new UserErrorEvent(ErrorLevel.MEDIUM, null,
                        "Duplicate Plugin detected, Ignoring. (" + filename
                        + " is the same as " + existing.getFilename() + ")", ""));
                return false;
            }

            if ((metadata.getUpdaterId() > 0 && metadata.getVersion().isValid())
                    || (identityController.getGlobalConfiguration()
                    .hasOptionInt("plugin-addonid", metadata.getName()))) {
                updateManager.addComponent(new PluginComponent(
                        identityController.getGlobalConfiguration(), pluginInfo));
            }

            knownPlugins.put(filename.toLowerCase(), pluginInfo);

            eventBus.publishAsync(new PluginRefreshEvent());
            return true;
        } catch (MalformedURLException mue) {
            eventBus.publish(new UserErrorEvent(ErrorLevel.MEDIUM, mue,
                    "Error creating URL for plugin " + filename + ": " + mue.getMessage(), ""));
        } catch (PluginException e) {
            eventBus.publish(new UserErrorEvent(ErrorLevel.MEDIUM, e,
                    "Error loading plugin " + filename + ": " + e.getMessage(), ""));
        }

        return false;
    }

    /**
     * Remove a plugin.
     *
     * @param filename Filename of Plugin jar
     *
     * @return True if removed.
     */
    public boolean delPlugin(final String filename) {
        if (!knownPlugins.containsKey(filename.toLowerCase())) {
            return false;
        }

        final PluginInfo pluginInfo = getPluginInfo(filename);
        final boolean wasLoaded = pluginInfo.isLoaded();

        if (wasLoaded && !pluginInfo.isUnloadable()) {
            return false;
        }

        pluginInfo.unloadPlugin();

        knownPlugins.remove(filename.toLowerCase());

        return true;
    }

    /**
     * Reload a plugin.
     *
     * @param filename Filename of Plugin jar
     *
     * @return True if reloaded.
     */
    public boolean reloadPlugin(final String filename) {
        if (!knownPlugins.containsKey(filename.toLowerCase())) {
            return false;
        }

        final PluginInfo pluginInfo = getPluginInfo(filename);
        final boolean wasLoaded = pluginInfo.isLoaded();

        if (wasLoaded && !pluginInfo.isUnloadable()) {
            return false;
        }

        delPlugin(filename);
        boolean result = addPlugin(filename);

        if (wasLoaded && result) {
            getPluginInfo(filename).loadPlugin();
            result = getPluginInfo(filename).isLoaded();
        }

        return result;
    }

    /**
     * Get a plugin instance.
     *
     * @param filename File name of plugin jar
     *
     * @return PluginInfo instance, or null
     */
    public PluginInfo getPluginInfo(final String filename) {
        return knownPlugins.get(filename.toLowerCase());
    }

    /**
     * Get a plugin instance by plugin name.
     *
     * @param name Name of plugin to find.
     *
     * @return PluginInfo instance, or null
     */
    public PluginInfo getPluginInfoByName(final String name) {
        for (PluginInfo pluginInfo : getPluginInfos()) {
            if (pluginInfo.getMetaData().getName().equalsIgnoreCase(name)) {
                return pluginInfo;
            }
        }

        return null;
    }

    /**
     * Get directory where plugins are stored.
     *
     * @return Directory where plugins are stored.
     *
     * @deprecated Should be injected.
     */
    @Deprecated
    public String getDirectory() {
        return directory;
    }

    /**
     * Get directory where plugin files are stored.
     *
     * @return Directory where plugin files are stored.
     */
    public String getFilesDirectory() {
        final String fs = System.getProperty("file.separator");
        String filesDir = directory + "files" + fs;
        if (identityController.getGlobalConfiguration().hasOptionString("plugins", "filesdir")) {
            final String fdopt = identityController.getGlobalConfiguration()
                    .getOptionString("plugins", "filesdir");

            if (fdopt != null && !fdopt.isEmpty() && new File(fdopt).exists()) {
                filesDir = fdopt;
            }
        }

        return filesDir;
    }

    /**
     * Refreshes the list of known plugins.
     */
    public void refreshPlugins() {
        applyUpdates();

        final Collection<PluginMetaData> newPlugins = getAllPlugins();

        for (PluginMetaData plugin : newPlugins) {
            addPlugin(plugin.getRelativeFilename());
        }

        // Update our list of plugins
        synchronized (plugins) {
            plugins.removeAll(newPlugins);

            for (PluginMetaData oldPlugin : new HashSet<>(plugins)) {
                delPlugin(oldPlugin.getRelativeFilename());
            }

            plugins.clear();
            plugins.addAll(newPlugins);
        }

        eventBus.publishAsync(new PluginRefreshEvent());
    }

    /**
     * Recursively scans the plugin directory and attempts to apply any available updates.
     */
    public void applyUpdates() {
        final Deque<File> dirs = new LinkedList<>();

        dirs.add(new File(directory));

        while (!dirs.isEmpty()) {
            final File dir = dirs.pop();
            if (dir.isDirectory()) {
                dirs.addAll(Arrays.asList(dir.listFiles()));
            } else if (dir.isFile() && dir.getName().endsWith(".jar")) {
                final File update = new File(dir.getAbsolutePath() + ".update");

                if (update.exists() && dir.delete()) {
                    update.renameTo(dir);
                }
            }
        }
    }

    /**
     * Retrieves a list of all installed plugins. Any file under the main plugin directory
     * (~/.DMDirc/plugins or similar) that matches *.jar is deemed to be a valid plugin.
     *
     * @return A list of all installed or known plugins
     */
    public Collection<PluginMetaData> getAllPlugins() {
        final Collection<PluginMetaData> res = new HashSet<>(plugins.size());

        final Deque<File> dirs = new LinkedList<>();
        final Collection<String> pluginPaths = new LinkedList<>();

        dirs.add(new File(directory));

        while (!dirs.isEmpty()) {
            final File dir = dirs.pop();
            if (dir.isDirectory()) {
                dirs.addAll(Arrays.asList(dir.listFiles()));
            } else if (dir.isFile() && dir.getName().endsWith(".jar")) {
                pluginPaths.add(dir.getPath().substring(directory.length()));
            }
        }

        final MapList<String, String> newServices = new MapList<>();
        final Map<String, PluginMetaData> newPluginsByName = new HashMap<>();
        final Map<String, PluginMetaData> newPluginsByPath = new HashMap<>();

        // Initialise all of our metadata objects
        for (String target : pluginPaths) {
            try {
                final PluginMetaData targetMetaData = new PluginMetaData(this,
                        new URL("jar:file:" + directory + target
                                + "!/META-INF/plugin.config"),
                        Paths.get(directory, target));
                targetMetaData.load();

                if (targetMetaData.hasErrors()) {
                    eventBus.publish(new UserErrorEvent(ErrorLevel.MEDIUM, null,
                            "Error reading plugin metadata for plugin " + target
                            + ": " + targetMetaData.getErrors(), ""));
                } else {
                    newPluginsByName.put(targetMetaData.getName(), targetMetaData);
                    newPluginsByPath.put(target, targetMetaData);

                    for (String service : targetMetaData.getServices()) {
                        final String[] parts = service.split(" ", 2);
                        newServices.add(parts[1], parts[0]);
                    }

                    for (String export : targetMetaData.getExports()) {
                        final String[] parts = export.split(" ");
                        final String name = parts.length > 4 ? parts[4] : parts[0];
                        newServices.add("export", name);
                    }
                }
            } catch (MalformedURLException mue) {
                eventBus.publish(new UserErrorEvent(ErrorLevel.MEDIUM, mue,
                        "Error creating URL for plugin " + target + ": " + mue.getMessage(), ""));
            }
        }

        // Now validate all of the plugins
        for (Map.Entry<String, PluginMetaData> target : newPluginsByPath.entrySet()) {
            final PluginMetaDataValidator validator = new PluginMetaDataValidator(target.getValue());
            final Collection<String> results = validator.validate(newPluginsByName, newServices);

            if (results.isEmpty()) {
                res.add(target.getValue());
            } else {
                eventBus.publish(new UserErrorEvent(ErrorLevel.MEDIUM, null,
                        "Plugin validation failed for " + target.getKey() + ": " + results, ""));
            }
        }

        return res;
    }

    /**
     * Update the autoLoadList
     *
     * @param plugin to add/remove (Decided automatically based on isLoaded())
     */
    public void updateAutoLoad(final PluginInfo plugin) {
        final List<String> list = identityController.getGlobalConfiguration()
                .getOptionList("plugins", "autoload");
        final String path = plugin.getMetaData().getRelativeFilename();

        if (plugin.isLoaded() && !list.contains(path)) {
            list.add(path);
        } else if (!plugin.isLoaded() && list.contains(path)) {
            list.remove(path);
        }

        identityController.getUserSettings().setOption("plugins", "autoload", list);
    }

    /**
     * Get Collection&lt;PluginInf&gt; of known plugins.
     *
     * @return Collection&lt;PluginInfo&gt; of known plugins.
     */
    public Collection<PluginInfo> getPluginInfos() {
        return new ArrayList<>(knownPlugins.values());
    }

    @Handler
<<<<<<< HEAD
    public void handlePrefsClosed(final ClientPrefsClosedEvent event) {
        getPluginInfos().stream()
                .filter(PluginInfo::isTempLoaded)
                .forEach(PluginInfo::unloadPlugin);
=======
    public void handlePrefsOpened(final ClientPrefsOpenedEvent event) {
        for (PluginInfo pi : getPluginInfos()) {
            if (pi.isLoaded()) {
                try {
                    pi.getPlugin().showConfig(event.getModel());
                } catch (LinkageError | Exception le) {
                    eventBus.publishAsync(new AppErrorEvent(ErrorLevel.MEDIUM, le,
                            "Unable to show plugin configuration for "
                            + pi.getMetaData().getFriendlyName(), ""));
                }
            }
        }
>>>>>>> c89eb0c5
    }

}<|MERGE_RESOLUTION|>--- conflicted
+++ resolved
@@ -23,12 +23,6 @@
 package com.dmdirc.plugins;
 
 import com.dmdirc.DMDircMBassador;
-<<<<<<< HEAD
-import com.dmdirc.events.ClientPrefsClosedEvent;
-=======
-import com.dmdirc.events.AppErrorEvent;
-import com.dmdirc.events.ClientPrefsOpenedEvent;
->>>>>>> c89eb0c5
 import com.dmdirc.events.PluginRefreshEvent;
 import com.dmdirc.events.UserErrorEvent;
 import com.dmdirc.interfaces.config.IdentityController;
@@ -54,7 +48,6 @@
 import javax.inject.Provider;
 
 import dagger.ObjectGraph;
-import net.engio.mbassy.listener.Handler;
 
 /**
  * Searches for and manages plugins and services.
@@ -465,26 +458,4 @@
         return new ArrayList<>(knownPlugins.values());
     }
 
-    @Handler
-<<<<<<< HEAD
-    public void handlePrefsClosed(final ClientPrefsClosedEvent event) {
-        getPluginInfos().stream()
-                .filter(PluginInfo::isTempLoaded)
-                .forEach(PluginInfo::unloadPlugin);
-=======
-    public void handlePrefsOpened(final ClientPrefsOpenedEvent event) {
-        for (PluginInfo pi : getPluginInfos()) {
-            if (pi.isLoaded()) {
-                try {
-                    pi.getPlugin().showConfig(event.getModel());
-                } catch (LinkageError | Exception le) {
-                    eventBus.publishAsync(new AppErrorEvent(ErrorLevel.MEDIUM, le,
-                            "Unable to show plugin configuration for "
-                            + pi.getMetaData().getFriendlyName(), ""));
-                }
-            }
-        }
->>>>>>> c89eb0c5
-    }
-
 }