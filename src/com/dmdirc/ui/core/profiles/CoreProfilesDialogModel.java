--- conflicted
+++ resolved
@@ -432,8 +432,6 @@
     }
 
     @Override
-<<<<<<< HEAD
-=======
     public void addSelectedProfileHighlight(final String highlight) {
         checkNotNull(highlight, "highlight cannot be null");
         checkState(selectedProfile.isPresent(), "There must be a profile selected");
@@ -481,12 +479,6 @@
     }
 
     @Override
-    public Validator<String> getNameValidator() {
-        return new FileNameValidator();
-    }
-
-    @Override
->>>>>>> 055c0969
     public Validator<List<String>> getNicknamesValidator() {
         return new ListNotEmptyValidator<>();
     }
