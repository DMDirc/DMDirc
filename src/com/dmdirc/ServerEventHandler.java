--- conflicted
+++ resolved
@@ -23,7 +23,6 @@
 package com.dmdirc;
 
 import com.dmdirc.events.AppErrorEvent;
-import com.dmdirc.events.DMDircEvent;
 import com.dmdirc.events.QuerySelfActionEvent;
 import com.dmdirc.events.QuerySelfMessageEvent;
 import com.dmdirc.events.ServerAuthNoticeEvent;
@@ -90,12 +89,8 @@
 import com.dmdirc.ui.StatusMessage;
 import com.dmdirc.util.EventUtils;
 
-<<<<<<< HEAD
-=======
 import com.google.common.base.Strings;
 
-import java.util.Date;
->>>>>>> 01c826e0
 import java.util.List;
 import java.util.Optional;
 import java.util.Random;
@@ -253,20 +248,12 @@
         eventBus.publishAsync(new ServerMotdEndEvent(owner, event.getData()));
     }
 
-<<<<<<< HEAD
     @Handler
     public void onNumeric(final NumericEvent event) {
         checkParser(event.getParser());
-        final DMDircEvent coreEvent = new ServerNumericEvent(owner, event.getNumeric(),
-                event.getToken());
-        eventBus.publishAsync(coreEvent);
-=======
-    @Override
-    public void onNumeric(final Parser parser, final Date date, final int numeric,
-            final String[] token) {
-        checkParser(parser);
-
-        final String sansIrcd = "numeric_" + Strings.padStart(String.valueOf(numeric), 3, '0');
+
+        final String sansIrcd = "numeric_" + Strings
+                .padStart(String.valueOf(event.getNumeric()), 3, '0');
         String target = "";
 
         if (owner.getConfigManager().hasOptionString("formatter", sansIrcd)) {
@@ -275,10 +262,10 @@
             target = "numeric_unknown";
         }
 
-        final ServerNumericEvent event = new ServerNumericEvent(owner, numeric, token);
-        final String format = EventUtils.postDisplayable(eventBus, event, target);
-        owner.handleNotification(format, (Object[]) token);
->>>>>>> 01c826e0
+        final ServerNumericEvent coreEvent = new ServerNumericEvent(owner, event.getNumeric(),
+                event.getToken());
+        final String format = EventUtils.postDisplayable(eventBus, coreEvent, target);
+        owner.handleNotification(format, (Object[]) event.getToken());
     }
 
     @Handler
