--- conflicted
+++ resolved
@@ -505,12 +505,7 @@
             final String channel) {
         checkParser(parser);
 
-<<<<<<< HEAD
-        owner.addInvite(new Invite(owner, channel, userHost));
-=======
-        final ClientInfo client = owner.getParser().get().getClient(userHost);
         owner.addInvite(new Invite(owner, channel, owner.getUser(userHost).orElse(null)));
->>>>>>> b619ab76
         final ServerInviteReceivedEvent event = new ServerInviteReceivedEvent(owner,
                 owner.getUser(userHost).get(), channel);
         final String format = EventUtils.postDisplayable(eventBus, event, "inviteReceived");
