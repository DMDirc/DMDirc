--- conflicted
+++ resolved
@@ -99,13 +99,7 @@
                         WindowComponent.INPUTFIELD.getIdentifier()));
 
         this.server = newServer;
-<<<<<<< HEAD
-        this.host = newHost;
-        this.nickname = server.parseHostmask(host)[0];
-        user = server.getUser(host);
-=======
         this.user = user;
->>>>>>> de484c68
         updateTitle();
     }
 
