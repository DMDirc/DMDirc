/*
 * Copyright (c) 2006-2015 DMDirc Developers
 *
 * Permission is hereby granted, free of charge, to any person obtaining a copy
 * of this software and associated documentation files (the "Software"), to deal
 * in the Software without restriction, including without limitation the rights
 * to use, copy, modify, merge, publish, distribute, sublicense, and/or sell
 * copies of the Software, and to permit persons to whom the Software is
 * furnished to do so, subject to the following conditions:
 *
 * The above copyright notice and this permission notice shall be included in
 * all copies or substantial portions of the Software.
 *
 * THE SOFTWARE IS PROVIDED "AS IS", WITHOUT WARRANTY OF ANY KIND, EXPRESS OR
 * IMPLIED, INCLUDING BUT NOT LIMITED TO THE WARRANTIES OF MERCHANTABILITY,
 * FITNESS FOR A PARTICULAR PURPOSE AND NONINFRINGEMENT. IN NO EVENT SHALL THE
 * AUTHORS OR COPYRIGHT HOLDERS BE LIABLE FOR ANY CLAIM, DAMAGES OR OTHER
 * LIABILITY, WHETHER IN AN ACTION OF CONTRACT, TORT OR OTHERWISE, ARISING FROM,
 * OUT OF OR IN CONNECTION WITH THE SOFTWARE OR THE USE OR OTHER DEALINGS IN THE
 * SOFTWARE.
 */

package com.dmdirc.tls;

import com.dmdirc.DMDircMBassador;
import com.dmdirc.events.ServerCertificateProblemEncounteredEvent;
import com.dmdirc.events.ServerCertificateProblemResolvedEvent;
import com.dmdirc.events.UserErrorEvent;
import com.dmdirc.interfaces.Connection;
import com.dmdirc.interfaces.config.AggregateConfigProvider;
import com.dmdirc.interfaces.config.ConfigProvider;
import com.dmdirc.logger.ErrorLevel;

import java.io.File;
import java.io.FileInputStream;
import java.io.FileNotFoundException;
import java.io.IOException;
import java.security.GeneralSecurityException;
import java.security.InvalidAlgorithmParameterException;
import java.security.KeyStore;
import java.security.KeyStoreException;
import java.security.NoSuchAlgorithmException;
import java.security.cert.CertificateException;
import java.security.cert.CertificateParsingException;
import java.security.cert.PKIXParameters;
import java.security.cert.TrustAnchor;
import java.security.cert.X509Certificate;
import java.util.ArrayList;
import java.util.Arrays;
import java.util.Base64;
import java.util.Collection;
import java.util.HashMap;
import java.util.HashSet;
import java.util.List;
import java.util.Map;
import java.util.Set;
import java.util.concurrent.Semaphore;
import java.util.stream.Collectors;

import javax.naming.InvalidNameException;
import javax.naming.ldap.LdapName;
import javax.naming.ldap.Rdn;
import javax.net.ssl.KeyManager;
import javax.net.ssl.KeyManagerFactory;
import javax.net.ssl.X509TrustManager;

/**
 * Manages storage and validation of certificates used when connecting to SSL servers.
 *
 * @since 0.6.3m1
 */
public class CertificateManager implements X509TrustManager {

    /** Connection that owns this manager. */
    private final Connection connection;
    /** The server name the user is trying to connect to. */
    private final String serverName;
    /** The configuration manager to use for settings. */
    private final AggregateConfigProvider config;
    /** The set of CAs from the global cacert file. */
    private final Set<X509Certificate> globalTrustedCAs = new HashSet<>();
    /** Whether or not to the issue and expiry dates of the certificate. */
    private final boolean checkDate;
    /** Whether or not to the issuer of the certificate. */
    private final boolean checkIssuer;
    /** Whether or not to the hostname of the certificate. */
    private final boolean checkHost;
    /** Used to synchronise the manager with the certificate dialog. */
    private final Semaphore actionSem = new Semaphore(0);
    /** The event bus to post errors to. */
    private final DMDircMBassador eventBus;
    /** The action to perform. */
    private CertificateAction action;
    /** A list of problems encountered most recently. */
    private final List<CertificateException> problems = new ArrayList<>();
    /** The chain of certificates currently being validated. */
    private X509Certificate[] chain;
    /** The user settings to write to. */
    private final ConfigProvider userSettings;

    /**
     * Creates a new certificate manager for a client connecting to the specified server.
     *
     * @param serverName   The name the user used to connect to the server
     * @param config       The configuration manager to use
     * @param userSettings The user settings to write to.
     * @param eventBus     The event bus to post errors to
     */
    public CertificateManager(
            final Connection connection,
            final String serverName,
            final AggregateConfigProvider config,
            final ConfigProvider userSettings,
            final DMDircMBassador eventBus) {
        this.connection = connection;
        this.serverName = serverName;
        this.config = config;
        this.checkDate = config.getOptionBool("ssl", "checkdate");
        this.checkIssuer = config.getOptionBool("ssl", "checkissuer");
        this.checkHost = config.getOptionBool("ssl", "checkhost");
        this.userSettings = userSettings;
        this.eventBus = eventBus;

        loadTrustedCAs();
    }

    /**
     * Loads the trusted CA certificates from the Java cacerts store.
     */
    protected void loadTrustedCAs() {
        final String filename = System.getProperty("java.home")
                + "/lib/security/cacerts".replace('/', File.separatorChar);
        try (FileInputStream is = new FileInputStream(filename)) {
            final KeyStore keystore = KeyStore.getInstance(KeyStore.getDefaultType());
            keystore.load(is, null);

            final PKIXParameters params = new PKIXParameters(keystore);
            globalTrustedCAs
                    .addAll(params.getTrustAnchors().stream().map(TrustAnchor::getTrustedCert)
                            .collect(Collectors.toList()));
        } catch (CertificateException | IOException | InvalidAlgorithmParameterException |
                KeyStoreException | NoSuchAlgorithmException ex) {
            eventBus.publish(new UserErrorEvent(ErrorLevel.MEDIUM, ex,
                    "Unable to load trusted certificates", ""));
        }
    }

    /**
     * Retrieves a KeyManager[] for the client certificate specified in the configuration, if there
     * is one.
     *
     * @return A KeyManager to use for the SSL connection
     */
    public KeyManager[] getKeyManager() {
        if (config.hasOptionString("ssl", "clientcert.file")) {
            try (FileInputStream fis = new FileInputStream(config.getOption("ssl",
                    "clientcert.file"))) {
                final char[] pass;

                if (config.hasOptionString("ssl", "clientcert.pass")) {
                    pass = config.getOption("ssl", "clientcert.pass").toCharArray();
                } else {
                    pass = null;
                }

                final KeyStore ks = KeyStore.getInstance("pkcs12");
                ks.load(fis, pass);

                final KeyManagerFactory kmf = KeyManagerFactory.getInstance(
                        KeyManagerFactory.getDefaultAlgorithm());
                kmf.init(ks, pass);

                return kmf.getKeyManagers();
            } catch (FileNotFoundException ex) {
                eventBus.publish(new UserErrorEvent(ErrorLevel.MEDIUM, ex,
                        "Certificate file not found", ""));
            } catch (GeneralSecurityException | IOException ex) {
                eventBus.publish(new UserErrorEvent(ErrorLevel.MEDIUM, ex,
                        "Unable to get key manager", ""));
            }
        }

        return null;
    }

    @Override
    public void checkClientTrusted(final X509Certificate[] chain, final String authType)
            throws CertificateException {
        throw new CertificateException("Not supported.");
    }

    /**
     * Determines if the specified certificate is trusted by the user.
     *
     * @param certificate The certificate to be checked
     *
     * @return True if the certificate matches one in the trusted certificate store, or if the
     *         certificate's details are marked as trusted in the DMDirc configuration file.
     */
    public TrustResult isTrusted(final X509Certificate certificate) {
        try {
            final String sig = Base64.getEncoder().encodeToString(certificate.getSignature());

            if (config.hasOptionString("ssl", "trusted") && config.getOptionList("ssl",
                    "trusted").contains(sig)) {
                return TrustResult.TRUSTED_MANUALLY;
            } else {
                for (X509Certificate trustedCert : globalTrustedCAs) {
                    if (Arrays.equals(certificate.getSignature(), trustedCert.getSignature())
                            && certificate.getIssuerDN().getName()
                            .equals(trustedCert.getIssuerDN().getName())) {
                        certificate.verify(trustedCert.getPublicKey());
                        return TrustResult.TRUSTED_CA;
                    }
                }
            }
        } catch (GeneralSecurityException ex) {
            return TrustResult.UNTRUSTED_EXCEPTION;
        }

        return TrustResult.UNTRUSTED_GENERAL;
    }

    /**
     * Determines whether the given certificate has a valid CN or alternate name for this server's
     * hostname.
     *
     * @param certificate The certificate to be validated
     *
     * @return True if the certificate is valid for this server's host, false otherwise
     */
    public boolean isValidHost(final X509Certificate certificate) {
        final Map<String, String> fields = getDNFieldsFromCert(certificate);
        if (fields.containsKey("CN") && isMatchingServerName(fields.get("CN"))) {
            return true;
        }

        try {
            if (certificate.getSubjectAlternativeNames() != null) {
                for (List<?> entry : certificate.getSubjectAlternativeNames()) {
                    final int type = (Integer) entry.get(0);

                    // DNS or IP
                    if ((type == 2 || type == 7) && isMatchingServerName((String) entry.get(1))) {
                        return true;
                    }
                }
            }
        } catch (CertificateParsingException ex) {
            return false;
        }

        return false;
    }

    /**
     * Checks whether the specified target matches the server name this certificate manager was
     * initialised with.
     *
     * Target names may contain wildcards per RFC2818.
     *
     * @since 0.6.5
     * @param target The target to compare to our server name
     *
     * @return True if the target matches, false otherwise
     */
    protected boolean isMatchingServerName(final String target) {
        final String[] targetParts = target.split("\\.");
        final String[] serverParts = serverName.split("\\.");

        if (targetParts.length != serverParts.length) {
            // Fail fast if they don't match
            return false;
        }

        for (int i = 0; i < serverParts.length; i++) {
            if (!serverParts[i].matches("\\Q" + targetParts[i].replace("*", "\\E.*\\Q") + "\\E")) {
                return false;
            }
        }

        return true;
    }

    @Override
    public void checkServerTrusted(final X509Certificate[] chain, final String authType)
            throws CertificateException {
        this.chain = Arrays.copyOf(chain, chain.length);
        problems.clear();

        checkHost(chain);

        if (checkIssuer(chain)) {
            problems.clear();
        }

        if (!problems.isEmpty()) {
            eventBus.publishAsync(new ServerCertificateProblemEncounteredEvent(
                    connection, this, Arrays.asList(chain), problems));

            try {
                actionSem.acquire();
            } catch (InterruptedException ie) {
                throw new CertificateException("Thread aborted", ie);
            } finally {
                problems.clear();
                eventBus.publishAsync(new ServerCertificateProblemResolvedEvent(connection, this));
            }

            switch (action) {
                case DISCONNECT:
                    throw new CertificateException("Not trusted");
                case IGNORE_PERMANENTLY:
                    final List<String> list = new ArrayList<>(config
                            .getOptionList("ssl", "trusted"));
                    list.add(Base64.encodeToString(chain[0].getSignature(), false));
                    userSettings.setOption("ssl", "trusted", list);
                    break;
                case IGNORE_TEMPORARILY:
                    // Do nothing, continue connecting
                    break;
            }
        }
    }

    /**
     * Checks that some issuer in the certificate chain is trusted, either by the global CA list,
     * or manually by the user.
     *
     * @param chain The chain of certificates to check.
     * @return True if the certificate is trusted manually, false otherwise (i.e., trusted globally
     * OR untrusted).
     */
    private boolean checkIssuer(final X509Certificate... chain) {
        boolean manual = false;
        boolean verified = false;
        for (X509Certificate cert : chain) {
            final TrustResult trustResult = isTrusted(cert);

            if (checkDate) {
                // Check that the certificate is in-date
                try {
                    cert.checkValidity();
                } catch (CertificateException ex) {
                    problems.add(ex);
                }
            }

            if (checkIssuer) {
                // Check that we trust an issuer
                verified |= trustResult.isTrusted();
            }

            if (trustResult == TrustResult.TRUSTED_MANUALLY) {
                manual = true;
            }
        }

        if (!verified && checkIssuer) {
            problems.add(new CertificateNotTrustedException("Issuer is not trusted"));
        }
        return manual;
    }

<<<<<<< HEAD
        if (!problems.isEmpty() && !manual) {
            eventBus.publishAsync(new ServerCertificateProblemEncounteredEvent(
                    connection, this, Arrays.asList(chain), problems));

            try {
                actionSem.acquire();
            } catch (InterruptedException ie) {
                throw new CertificateException("Thread aborted", ie);
            } finally {
                problems.clear();

                eventBus.publishAsync(new ServerCertificateProblemResolvedEvent(connection, this));
            }

            switch (action) {
                case DISCONNECT:
                    throw new CertificateException("Not trusted");
                case IGNORE_PERMANENTLY:
                    final List<String> list = new ArrayList<>(config
                            .getOptionList("ssl", "trusted"));
                    list.add(Base64.getEncoder().encodeToString(chain[0].getSignature()));
                    userSettings.setOption("ssl", "trusted", list);
                    break;
                case IGNORE_TEMPORARILY:
                    // Do nothing, continue connecting
                    break;
=======
    /**
     * Checks that the host of the leaf certificate is the same as the server we are connected to.
     *
     * @param chain The chain of certificates to check.
     */
    private void checkHost(final X509Certificate... chain) {
        if (checkHost) {
            // Check that the cert is issued to the correct host
            if (!isValidHost(chain[0])) {
                problems.add(new CertificateDoesntMatchHostException(
                        "Certificate was not issued to " + serverName));
>>>>>>> dfd9e98b
            }
        }
    }

    /**
     * Gets the chain of certificates currently being validated, if any.
     *
     * @return The chain of certificates being validated
     */
    public X509Certificate[] getChain() {
        return chain;
    }

    /**
     * Gets the set of problems that were encountered with the last certificate.
     *
     * @return The set of problems encountered, or any empty collection if there is no current
     *         validation attempt ongoing.
     */
    public Collection<CertificateException> getProblems() {
        return problems;
    }

    /**
     * Sets the action to perform for the request that's in progress.
     *
     * @param action The action that's been selected
     */
    public void setAction(final CertificateAction action) {
        this.action = action;

        actionSem.release();
    }

    /**
     * Retrieves the name of the server to which the user is trying to connect.
     *
     * @return The name of the server that the user is trying to connect to
     */
    public String getServerName() {
        return serverName;
    }

    /**
     * Reads the fields from the subject's designated name in the specified certificate.
     *
     * @param cert The certificate to read
     *
     * @return A map of the fields in the certificate's subject's designated name
     */
    public static Map<String, String> getDNFieldsFromCert(final X509Certificate cert) {
        final Map<String, String> res = new HashMap<>();

        try {
            final LdapName name = new LdapName(cert.getSubjectX500Principal().getName());
            for (Rdn rdn : name.getRdns()) {
                res.put(rdn.getType(), rdn.getValue().toString());
            }
        } catch (InvalidNameException ex) {
            // Don't care
        }

        return res;
    }

    @Override
    public X509Certificate[] getAcceptedIssuers() {
        return globalTrustedCAs.toArray(new X509Certificate[globalTrustedCAs.size()]);
    }

}<|MERGE_RESOLUTION|>--- conflicted
+++ resolved
@@ -295,8 +295,8 @@
         }
 
         if (!problems.isEmpty()) {
-            eventBus.publishAsync(new ServerCertificateProblemEncounteredEvent(
-                    connection, this, Arrays.asList(chain), problems));
+            eventBus.publishAsync(new ServerCertificateProblemEncounteredEvent(connection, this,
+                    Arrays.asList(chain), problems));
 
             try {
                 actionSem.acquire();
@@ -304,76 +304,6 @@
                 throw new CertificateException("Thread aborted", ie);
             } finally {
                 problems.clear();
-                eventBus.publishAsync(new ServerCertificateProblemResolvedEvent(connection, this));
-            }
-
-            switch (action) {
-                case DISCONNECT:
-                    throw new CertificateException("Not trusted");
-                case IGNORE_PERMANENTLY:
-                    final List<String> list = new ArrayList<>(config
-                            .getOptionList("ssl", "trusted"));
-                    list.add(Base64.encodeToString(chain[0].getSignature(), false));
-                    userSettings.setOption("ssl", "trusted", list);
-                    break;
-                case IGNORE_TEMPORARILY:
-                    // Do nothing, continue connecting
-                    break;
-            }
-        }
-    }
-
-    /**
-     * Checks that some issuer in the certificate chain is trusted, either by the global CA list,
-     * or manually by the user.
-     *
-     * @param chain The chain of certificates to check.
-     * @return True if the certificate is trusted manually, false otherwise (i.e., trusted globally
-     * OR untrusted).
-     */
-    private boolean checkIssuer(final X509Certificate... chain) {
-        boolean manual = false;
-        boolean verified = false;
-        for (X509Certificate cert : chain) {
-            final TrustResult trustResult = isTrusted(cert);
-
-            if (checkDate) {
-                // Check that the certificate is in-date
-                try {
-                    cert.checkValidity();
-                } catch (CertificateException ex) {
-                    problems.add(ex);
-                }
-            }
-
-            if (checkIssuer) {
-                // Check that we trust an issuer
-                verified |= trustResult.isTrusted();
-            }
-
-            if (trustResult == TrustResult.TRUSTED_MANUALLY) {
-                manual = true;
-            }
-        }
-
-        if (!verified && checkIssuer) {
-            problems.add(new CertificateNotTrustedException("Issuer is not trusted"));
-        }
-        return manual;
-    }
-
-<<<<<<< HEAD
-        if (!problems.isEmpty() && !manual) {
-            eventBus.publishAsync(new ServerCertificateProblemEncounteredEvent(
-                    connection, this, Arrays.asList(chain), problems));
-
-            try {
-                actionSem.acquire();
-            } catch (InterruptedException ie) {
-                throw new CertificateException("Thread aborted", ie);
-            } finally {
-                problems.clear();
-
                 eventBus.publishAsync(new ServerCertificateProblemResolvedEvent(connection, this));
             }
 
@@ -389,7 +319,49 @@
                 case IGNORE_TEMPORARILY:
                     // Do nothing, continue connecting
                     break;
-=======
+            }
+        }
+    }
+
+    /**
+     * Checks that some issuer in the certificate chain is trusted, either by the global CA list,
+     * or manually by the user.
+     *
+     * @param chain The chain of certificates to check.
+     * @return True if the certificate is trusted manually, false otherwise (i.e., trusted globally
+     * OR untrusted).
+     */
+    private boolean checkIssuer(final X509Certificate... chain) {
+        boolean manual = false;
+        boolean verified = false;
+        for (X509Certificate cert : chain) {
+            final TrustResult trustResult = isTrusted(cert);
+
+            if (checkDate) {
+                // Check that the certificate is in-date
+                try {
+                    cert.checkValidity();
+                } catch (CertificateException ex) {
+                    problems.add(ex);
+                }
+            }
+
+            if (checkIssuer) {
+                // Check that we trust an issuer
+                verified |= trustResult.isTrusted();
+            }
+
+            if (trustResult == TrustResult.TRUSTED_MANUALLY) {
+                manual = true;
+            }
+        }
+
+        if (!verified && checkIssuer) {
+            problems.add(new CertificateNotTrustedException("Issuer is not trusted"));
+        }
+        return manual;
+    }
+
     /**
      * Checks that the host of the leaf certificate is the same as the server we are connected to.
      *
@@ -401,7 +373,6 @@
             if (!isValidHost(chain[0])) {
                 problems.add(new CertificateDoesntMatchHostException(
                         "Certificate was not issued to " + serverName));
->>>>>>> dfd9e98b
             }
         }
     }
