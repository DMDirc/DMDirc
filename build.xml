<?xml version="1.0" encoding="UTF-8"?>
<project name="DMDirc" default="default" basedir=".">
    <description>Builds, tests, and runs the project DMDirc.</description>

    <available file="/bin/bash" property="has.bash"/>

    <import file="nbproject/build-impl.xml"/>
    <import file="build-installer.xml"/>
    <import file="build-jar.xml"/>
    <import file="build-plugins.xml"/>
    <import file="build-reports.xml"/>
    <import file="build-tests.xml"/>
    <import file="build-versioning.xml"/>

<<<<<<< HEAD
=======
    <target name="-submodules" depends="-submodules-bash, -submodules-default"/>

    <target name="-check-use">
        <!-- Use script if:
               - bash is available
               - submodule.noupdate is not set to true
               - submodule.usebash is set to true
          -->
        <condition property="use.bash.submodule">
            <and>
                <not>
                    <equals arg1="${submodule.noupdate}" arg2="true" />
                </not>
		<equals arg1="${submodule.usebash}" arg2="true" />
                <equals arg1="${has.bash}" arg2="true" />
            </and>
        </condition>
        
        <!-- Use gits built in commands if:
             - submodule.noupdate is not set to true
             - we are not able to use bash script
          -->
        <condition property="use.default.submodule">
            <not>
                <or>
                    <equals arg1="${submodule.noupdate}" arg2="true" />
                    <equals arg1="${use.bash.submodule}" arg2="true" />
                </or>
            </not>
        </condition>
    </target>


    <target name="-submodules-bash" depends="-check-use" if="use.bash.submodule">
        <exec executable="/bin/bash">
            <arg value="updateSubModules.sh"/>
        </exec>
    </target>

    <target name="-submodules-default" depends="-check-use" if="use.default.submodule">
        <exec executable="git">
            <arg value="submodule"/>
            <arg value="init"/>
        </exec>
        <exec executable="git">
            <arg value="submodule"/>
            <arg value="update"/>
        </exec>
    </target>

    <target name="-pre-init" depends="-submodules"/>
>>>>>>> 0025da97
    <target name="-post-compile" depends="-write-version, build-plugins, -addpluginlibs"/>
    <target name="-post-test-run" depends="-do-test-reports"/>
    <target name="-post-jar" depends="-addjarlibs"/>

</project><|MERGE_RESOLUTION|>--- conflicted
+++ resolved
@@ -12,37 +12,29 @@
     <import file="build-tests.xml"/>
     <import file="build-versioning.xml"/>
 
-<<<<<<< HEAD
-=======
     <target name="-submodules" depends="-submodules-bash, -submodules-default"/>
 
     <target name="-check-use">
         <!-- Use script if:
                - bash is available
-               - submodule.noupdate is not set to true
-               - submodule.usebash is set to true
+               - submodule.update is not set to true
           -->
         <condition property="use.bash.submodule">
             <and>
-                <not>
-                    <equals arg1="${submodule.noupdate}" arg2="true" />
-                </not>
-		<equals arg1="${submodule.usebash}" arg2="true" />
+                <equals arg1="${submodule.update}" arg2="true" />
                 <equals arg1="${has.bash}" arg2="true" />
             </and>
         </condition>
-        
+
         <!-- Use gits built in commands if:
-             - submodule.noupdate is not set to true
-             - we are not able to use bash script
+             - submodule.update is not set to true
+             - bash is not available
           -->
         <condition property="use.default.submodule">
-            <not>
-                <or>
-                    <equals arg1="${submodule.noupdate}" arg2="true" />
-                    <equals arg1="${use.bash.submodule}" arg2="true" />
-                </or>
-            </not>
+            <and>
+                <equals arg1="${submodule.update}" arg2="true" />
+                <equals arg1="${has.bash}" arg2="false" />
+            </and>
         </condition>
     </target>
 
@@ -65,7 +57,6 @@
     </target>
 
     <target name="-pre-init" depends="-submodules"/>
->>>>>>> 0025da97
     <target name="-post-compile" depends="-write-version, build-plugins, -addpluginlibs"/>
     <target name="-post-test-run" depends="-do-test-reports"/>
     <target name="-post-jar" depends="-addjarlibs"/>
